--- conflicted
+++ resolved
@@ -15,7 +15,7 @@
 } from '../models/auth.model';
 import { useRouter } from 'vue-router';
 import { useQuasar } from 'quasar';
-import type { IUser } from '@/models/user.model';
+import type { IUser, UserRoleType } from '@/models/user.model';
 import {
   performAzureAuth,
   completeMfaChallenge,
@@ -41,7 +41,6 @@
  * Composable that provides enhanced authentication functionality with security features
  */
 export function useAuth() {
-<<<<<<< HEAD
   const authStore = useAuthStore();
   const router = useRouter();
   const $q = useQuasar();
@@ -154,335 +153,102 @@
     isLoading.value = true;
     error.value = null;
 
-    const checkRouteAccess = (route: any): boolean => {
-      if (!route.meta?.allowedRoles) return true;
-
-      const allowedRoles = route.meta.allowedRoles;
-      if (allowedRoles.includes('*')) return true;
-
-      return allowedRoles.some((role: string) => authStore.hasRole(role as UserRoleType));
-    };
-
-    return {
-      isLoading,
-      error,
-      currentUser,
-      isAuthenticated,
-      mfaRequired,
-      securityStatus,
-      isInitialized,
-      initializeAuth,
-      checkAuthStatus,
-      handleSecurityEvent,
-      logout,
-      login,
-      hasPermission,
-      validateSession,
-      refreshToken,
-      checkRouteAccess,
-    };
-  };
-}
-
-// try {
-//       const { clearUserSession } = useStorage();
-
-//       // Clear all auth state and storage
-//       await authStore.clearAuth();
-//       await clearUserSession();
-
-//       // Clear additional storage items
-//       localStorage.removeItem('auth_token');
-//       localStorage.removeItem('auth_session');
-//       localStorage.removeItem('user_session');
-//       sessionStorage.clear(); // Clear any session storage as well
-
-//       // Reset initialization state
-//       isInitialized.value = false;
-
-//       // Then redirect to login page
-//       await router.replace('/auth/login');
-//     } catch (err) {
-//       console.error('Logout failed:', err);
-//       error.value = 'Failed to logout';
-//     } finally {
-//       isLoading.value = false;
-//     }
-//   };
-
-//   const startSessionMonitoring = () => {
-//     // Monitor session status
-//     setInterval(async () => {
-//       const isValid = await checkAuthStatus();
-//       if (!isValid) {
-//         handleSecurityEvent({
-//           type: 'SESSION_INVALID',
-//           timestamp: new Date(),
-//         });
-//       }
-//     }, SECURITY_CHECK_INTERVAL);
-//   };
-
-//   const checkAuthStatus = async (): Promise<boolean> => {
-//     try {
-//       if (!authStore.isAuthenticated) return false;
-
-//       // Check token validity
-//       if (authStore.tokens && !authStore.isTokenValid) {
-//         await authStore.refreshToken();
-//       }
-
-//       // Check session validity
-//       const timeRemaining = authStore.sessionTimeRemaining;
-//       if (timeRemaining <= 0) {
-//         await logout();
-//         return false;
-//       }
-
-//       return true;
-//     } catch (error) {
-//       console.error('Auth status check failed:', error);
-//       await logout();
-//       return false;
-//     }
-//   };
-
-//   const hasPermission = (permission: string): boolean => {
-//     const user = authStore.currentUser;
-//     if (!user || !user.permissions) {
-//       return false;
-//     }
-//     return user.permissions.includes(permission);
-//   };
-
-//   return {
-//     isLoading,
-//     error,
-//     currentUser,
-//     isAuthenticated,
-//     mfaRequired,
-//     securityStatus,
-//     isInitialized,
-//     initializeAuth,
-//     checkAuthStatus,
-//     handleSecurityEvent,
-//     logout,
-//     login,
-//     hasPermission,
-//     validateSession,
-//     refreshToken,
-//   };
-// }
-=======
-    const authStore = useAuthStore();
-    const router = useRouter();
-    const $q = useQuasar();
-    
-    const isLoading = ref(false);
-    const error = ref<string | null>(null);
-    const currentUser = computed(() => authStore.user);
-    const isAuthenticated = computed(() => authStore.authenticated);
-    const mfaRequired = ref(false);
-    const securityStatus = ref({ isLocked: false, mfaEnabled: false });
-    const isInitialized = ref(false);
-
-    const validateSession = async (): Promise<boolean> => {
-        try {
-            if (!isAuthenticated.value) return false;
-
-            // Check if token is valid
-            const isTokenValid = await verifyTokenIntegrity(authStore.tokens as any);
-            if (!isTokenValid) {
-                await logout();
-                return false;
-            }
-
-            // Check if session is expired
-            if (authStore.sessionTimeRemaining <= 0) {
-                await logout();
-                return false;
-            }
-
-            return true;
-        } catch (error) {
-            console.error('Session validation failed:', error);
-            await logout();
-            return false;
-        }
-    };
-
-    const refreshToken = async (): Promise<void> => {
-        try {
-            if (!authStore.tokens?.refreshToken) {
-                throw new Error('No refresh token available');
-            }
-
-            await authStore.refreshToken();
-        } catch (error) {
-            console.error('Token refresh failed:', error);
-            await logout();
-        }
-    };
-
-    const handleSecurityEvent = async (event: SecurityEvent) => {
-        try {
-            // Log the security event
-            authStore.logSecurityEvent(event.type as any, event.details || {});
-
-            // Handle specific security events
-            switch (event.type) {
-                case 'SESSION_INVALID':
-                case 'SECURITY_VIOLATION':
-                    await logout();
-                    break;
-                default:
-                    console.warn('Unhandled security event:', event);
-            }
-        } catch (error) {
-            console.error('Failed to handle security event:', error);
-        }
-    };
-
-    const initializeAuth = async () => {
-        if (isInitialized.value) return true;
-        
-        isLoading.value = true;
-        error.value = null;
-        
-        try {
-            // Try to initialize from stored session
-            const hasValidSession = await authStore.initializeFromStorage();
-            isInitialized.value = true;
-            return hasValidSession;
-        } catch (err) {
-            console.error('Auth initialization failed:', err);
-            error.value = 'Failed to initialize authentication';
-            isInitialized.value = true;
-            return false;
-        } finally {
-            isLoading.value = false;
-        }
-    };
-
-    const login = async (credentials: LoginCredentials): Promise<void> => {
-        isLoading.value = true;
-        error.value = null;
-        
-        try {
-            await authStore.login(credentials);
-            
-            // Navigate to dashboard or saved redirect
-            const redirect = router.currentRoute.value.query.redirect as string;
-            await router.push(redirect || '/dashboard');
-        } catch (err: any) {
-            error.value = err.message || 'Login failed';
-            throw err;
-        } finally {
-            isLoading.value = false;
-        }
-    };
-
-    const logout = async () => {
-        isLoading.value = true;
-        error.value = null;
-        
-        try {
-            const { clearUserSession } = useStorage();
-            
-            // Clear all auth state and storage
-            await authStore.clearAuth();
-            await clearUserSession();
-            
-            // Clear additional storage items
-            localStorage.removeItem('auth_token');
-            localStorage.removeItem('auth_session');
-            localStorage.removeItem('user_session');
-            sessionStorage.clear(); // Clear any session storage as well
-            
-            // Reset initialization state
-            isInitialized.value = false;
-            
-            // Then redirect to login page
-            await router.replace('/auth/login');
-        } catch (err) {
-            console.error('Logout failed:', err);
-            error.value = 'Failed to logout';
-        } finally {
-            isLoading.value = false;
-        }
-    };
-
-    const startSessionMonitoring = () => {
-        // Monitor session status
-        setInterval(async () => {
-            const isValid = await checkAuthStatus();
-            if (!isValid) {
-                handleSecurityEvent({
-                    type: 'SESSION_INVALID',
-                    timestamp: new Date()
-                });
-            }
-        }, SECURITY_CHECK_INTERVAL);
-    };
-
-    const checkAuthStatus = async (): Promise<boolean> => {
-        try {
-            if (!authStore.isAuthenticated) return false;
-            
-            // Check token validity
-            if (authStore.tokens && !authStore.isTokenValid) {
-                await authStore.refreshToken();
-            }
-
-            // Check session validity
-            const timeRemaining = authStore.sessionTimeRemaining;
-            if (timeRemaining <= 0) {
-                await logout();
-                return false;
-            }
-
-            return true;
-        } catch (error) {
-            console.error('Auth status check failed:', error);
-            await logout();
-            return false;
-        }
-    };
-
-    const hasPermission = (permission: string): boolean => {
-        const user = authStore.currentUser;
-        if (!user || !user.permissions) {
-            return false;
-        }
-        return user.permissions.includes(permission);
-    };
-
-    const checkRouteAccess = (route: any): boolean => {
-        if (!route.meta?.allowedRoles) return true;
-        
-        const allowedRoles = route.meta.allowedRoles;
-        if (allowedRoles.includes('*')) return true;
-        
-        return allowedRoles.some((role: string) => authStore.hasRole(role as UserRoleType));
-    };
-
-    return {
-        isLoading,
-        error,
-        currentUser,
-        isAuthenticated,
-        mfaRequired,
-        securityStatus,
-        isInitialized,
-        initializeAuth,
-        checkAuthStatus,
-        handleSecurityEvent,
-        logout,
-        login,
-        hasPermission,
-        validateSession,
-        refreshToken,
-        checkRouteAccess
-    };
-}
->>>>>>> ede6a616
+    try {
+      const { clearUserSession } = useStorage();
+
+      // Clear all auth state and storage
+      await authStore.clearAuth();
+      await clearUserSession();
+
+      // Clear additional storage items
+      localStorage.removeItem('auth_token');
+      localStorage.removeItem('auth_session');
+      localStorage.removeItem('user_session');
+      sessionStorage.clear(); // Clear any session storage as well
+
+      // Reset initialization state
+      isInitialized.value = false;
+
+      // Then redirect to login page
+      await router.replace('/auth/login');
+    } catch (err) {
+      console.error('Logout failed:', err);
+      error.value = 'Failed to logout';
+    } finally {
+      isLoading.value = false;
+    }
+  };
+
+  const startSessionMonitoring = () => {
+    // Monitor session status
+    setInterval(async () => {
+      const isValid = await checkAuthStatus();
+      if (!isValid) {
+        handleSecurityEvent({
+          type: 'SESSION_INVALID',
+          timestamp: new Date(),
+        });
+      }
+    }, SECURITY_CHECK_INTERVAL);
+  };
+
+  const checkAuthStatus = async (): Promise<boolean> => {
+    try {
+      if (!authStore.isAuthenticated) return false;
+
+      // Check token validity
+      if (authStore.tokens && !authStore.isTokenValid) {
+        await authStore.refreshToken();
+      }
+
+      // Check session validity
+      const timeRemaining = authStore.sessionTimeRemaining;
+      if (timeRemaining <= 0) {
+        await logout();
+        return false;
+      }
+
+      return true;
+    } catch (error) {
+      console.error('Auth status check failed:', error);
+      await logout();
+      return false;
+    }
+  };
+
+  const hasPermission = (permission: string): boolean => {
+    const user = authStore.currentUser;
+    if (!user || !user.permissions) {
+      return false;
+    }
+    return user.permissions.includes(permission);
+  };
+
+  const checkRouteAccess = (route: any): boolean => {
+    if (!route.meta?.allowedRoles) return true;
+
+    const allowedRoles = route.meta.allowedRoles;
+    if (allowedRoles.includes('*')) return true;
+
+    return allowedRoles.some((role: string) => authStore.hasRole(role as UserRoleType));
+  };
+
+  return {
+    isLoading,
+    error,
+    currentUser,
+    isAuthenticated,
+    mfaRequired,
+    securityStatus,
+    isInitialized,
+    initializeAuth,
+    checkAuthStatus,
+    handleSecurityEvent,
+    logout,
+    login,
+    hasPermission,
+    validateSession,
+    refreshToken,
+    checkRouteAccess,
+  };
+}