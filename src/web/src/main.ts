import { createApp } from 'vue';
import { ApplicationInsights } from '@microsoft/applicationinsights-web';
import { PublicClientApplication } from '@azure/msal-browser';
import { 
  Quasar, 
  Notify, 
  Loading, 
  Dialog,
  QLayout,
  QHeader,
  QDrawer,
  QPageContainer,
  QPage,
  QToolbar,
  QToolbarTitle,
  QBtn,
  QIcon,
  QList,
  QItem,
  QItemSection,
  QItemLabel,
  QCard,
  QCardSection,
  QCardActions,
  QForm,
  QInput,
  QSelect,
  QSpinner,
  QTable,
  QTh,
  QTr,
  QTd,
  QSpace,
  QSeparator,
  QChip,
  QBadge,
  QDialog,
  QBtnGroup
} from 'quasar';

// Import TailwindCSS styles
import '@/assets/styles/tailwind.css';

// Import Quasar css
import '@quasar/extras/material-icons/material-icons.css';
import 'quasar/src/css/index.sass';

// Import root component and router
import App from './App.vue';
import router from './router';
import { setupVue } from './plugins/vue';

// Initialize Application Insights if connection string is available
const appInsightsConnectionString = import.meta.env.VITE_APP_APPINSIGHTS_CONNECTION_STRING;

let appInsights: ApplicationInsights | null = null;
if (appInsightsConnectionString) {
  appInsights = new ApplicationInsights({
    config: {
      connectionString: appInsightsConnectionString,
      enableAutoRouteTracking: true,
      enableCorsCorrelation: true,
      enableRequestHeaderTracking: true,
      enableResponseHeaderTracking: true,
    },
  });
  appInsights.loadAppInsights();
  appInsights.trackPageView();
} else if (import.meta.env.DEV) {
  console.info(
    'Application Insights connection string not provided in development mode. Telemetry disabled.'
  );
}

// Initialize MSAL for Azure AD B2C
const msalConfig = {
  auth: {
    clientId: import.meta.env.VITE_APP_AZURE_CLIENT_ID || '',
    authority: import.meta.env.VITE_APP_AZURE_AUTHORITY || '',
    knownAuthorities: [import.meta.env.VITE_APP_AZURE_KNOWN_AUTHORITY || ''],
    redirectUri: window.location.origin,
  },
  cache: {
    cacheLocation: 'localStorage',
    storeAuthStateInCookie: false,
  },
};

const msalInstance = new PublicClientApplication(msalConfig);

// Create Vue application instance
const app = createApp(App);

<<<<<<< HEAD
// Use Quasar
app.use(Quasar, {
  plugins: {
    Notify,
    Loading,
    Dialog
  },
  components: {
    QLayout,
    QHeader,
    QDrawer,
    QPageContainer,
    QPage,
    QToolbar,
    QToolbarTitle,
    QBtn,
    QIcon,
    QList,
    QItem,
    QItemSection,
    QItemLabel,
    QCard,
    QCardSection,
    QCardActions,
    QForm,
    QInput,
    QSelect,
    QSpinner,
    QTable,
    QTh,
    QTr,
    QTd,
    QSpace,
    QSeparator,
    QChip,
    QBadge,
    QDialog,
    QBtnGroup
  },
  config: {
    brand: {
      primary: '#1976D2',
      secondary: '#26A69A',
      accent: '#9C27B0',
      dark: '#1D1D1D',
      positive: '#21BA45',
      negative: '#C10015',
      info: '#31CCEC',
      warning: '#F2C037'
    },
    notify: {
      position: 'top-right',
      timeout: 2500,
      textColor: 'white'
    }
  }
});

// Make app instance available globally
(window as any).vueApp = app;
=======
// Configure Quasar framework
function configureQuasar(app: any) {
  app.use(Quasar, {
    plugins: {
      Notify,
      Dialog,
      Loading,
    },
    config: {
      brand: {
        primary: '#1976D2',
        secondary: '#26A69A',
        accent: '#9C27B0',
        dark: '#1D1D1D',
        positive: '#21BA45',
        negative: '#C10015',
        info: '#31CCEC',
        warning: '#F2C037',
      },
      notify: {
        position: 'top-right',
        timeout: 5000,
        textColor: 'white',
      },
      loading: {
        spinnerSize: 140,
        spinnerColor: 'primary',
      },
    },
  });
}
>>>>>>> 30db4437

// Configure security monitoring
function setupSecurity(app: any) {
  app.config.globalProperties.$security = {
    validateSession: async () => {
      try {
        const account = msalInstance.getAllAccounts()[0];
        // Don't throw error, just return false if no session
        return !!account;
      } catch (error) {
        console.warn('Session validation check:', error);
        return false;
      }
    },
    monitorSecurityEvents: () => {
      window.addEventListener('storage', (event) => {
        if (event.key === 'msal.token') {
          app.config.globalProperties.$security.validateSession();
        }
      });
    },
    initializeAuth: async () => {
      try {
        // Try to initialize MSAL silently
        const silentRequest = {
          scopes: ['openid', 'profile', 'email'],
          account: msalInstance.getAllAccounts()[0],
          forceRefresh: false,
        };

        if (silentRequest.account) {
          await msalInstance.acquireTokenSilent(silentRequest);
          return true;
        }
        return false;
      } catch (error) {
        console.warn('Auth initialization failed:', error);
        return false;
      }
    },
  };
}

// Configure performance monitoring
function setupPerformanceMonitoring(app: any) {
  if (appInsights) {
    app.config.globalProperties.$performance = {
      trackEvent: (name: string, properties?: { [key: string]: any }) => {
        appInsights?.trackEvent({ name, properties });
      },
      trackMetric: (name: string, value: number) => {
        appInsights?.trackMetric({ name, average: value });
      },
      trackException: (error: Error) => {
        appInsights?.trackException({ error });
      },
    };
  } else {
    app.config.globalProperties.$performance = {
      trackEvent: () => {},
      trackMetric: () => {},
      trackException: (error: Error) => {
        console.error('Error tracked:', error);
      },
    };
  }
}

// Error handling
app.config.errorHandler = (err, vm, info) => {
  console.error('Global error:', err);
  if (appInsights) {
    appInsights.trackException({ error: err as Error });
  }
};

// Performance marking for initialization
performance.mark('app-init-start');

// Initialize application
async function initializeApp() {
  try {
    // Setup Vue with plugins
    setupVue(app, router);

    // Setup security and monitoring
    setupSecurity(app);
    setupPerformanceMonitoring(app);

    // Mount application
    await router.isReady();
    app.mount('#app');

    // Performance measurement
    performance.mark('app-init-end');
    performance.measure('app-initialization', 'app-init-start', 'app-init-end');
  } catch (error) {
    console.error('Application initialization failed:', error);
    if (appInsights) {
      appInsights.trackException({ error: error as Error });
    }
  }
}

// Initialize the application
initializeApp();

// Cleanup handler
window.addEventListener('unload', () => {
  appInsights?.flush();
});

export { app, appInsights, msalInstance };<|MERGE_RESOLUTION|>--- conflicted
+++ resolved
@@ -91,7 +91,6 @@
 // Create Vue application instance
 const app = createApp(App);
 
-<<<<<<< HEAD
 // Use Quasar
 app.use(Quasar, {
   plugins: {
@@ -152,39 +151,7 @@
 
 // Make app instance available globally
 (window as any).vueApp = app;
-=======
-// Configure Quasar framework
-function configureQuasar(app: any) {
-  app.use(Quasar, {
-    plugins: {
-      Notify,
-      Dialog,
-      Loading,
-    },
-    config: {
-      brand: {
-        primary: '#1976D2',
-        secondary: '#26A69A',
-        accent: '#9C27B0',
-        dark: '#1D1D1D',
-        positive: '#21BA45',
-        negative: '#C10015',
-        info: '#31CCEC',
-        warning: '#F2C037',
-      },
-      notify: {
-        position: 'top-right',
-        timeout: 5000,
-        textColor: 'white',
-      },
-      loading: {
-        spinnerSize: 140,
-        spinnerColor: 'primary',
-      },
-    },
-  });
-}
->>>>>>> 30db4437
+
 
 // Configure security monitoring
 function setupSecurity(app: any) {
