--- conflicted
+++ resolved
@@ -36,7 +36,6 @@
 const equipmentData = [
   {
     id: 1,
-<<<<<<< HEAD
     serialNumber: "EQ001",
     name: "Test Kit Pro",
     type: "TEST_KIT",
@@ -116,28 +115,6 @@
       }
     ]
   }
-=======
-    serialNumber: 'EQ001',
-    name: 'Test Kit Pro',
-    type: 'TEST_KIT',
-    condition: 'Good',
-    status: 'available',
-    purchaseDate: '2023-01-01',
-    lastMaintenanceDate: '2024-01-01',
-    notes: 'Regular maintenance performed',
-  },
-  {
-    id: 2,
-    serialNumber: 'EQ002',
-    name: 'Inspector Tablet',
-    type: 'TEST_KIT',
-    condition: 'Excellent',
-    status: 'assigned',
-    purchaseDate: '2023-02-15',
-    lastMaintenanceDate: '2024-02-01',
-    notes: 'Software updated',
-  },
->>>>>>> 30db4437
 ];
 
 const assignments = [
@@ -605,7 +582,6 @@
   res.status(201).json(newAssignment);
 });
 
-<<<<<<< HEAD
 app.put('/api/v1/equipment/assignments/:id/return', (req, res) => {
   // First find the active assignment for this equipment
   const assignment = assignments.find(a => 
@@ -613,14 +589,9 @@
     a.status === 'active'
   );
 
-=======
-app.put('/api/equipment/assignments/:id/return', (req, res) => {
-  const assignment = assignments.find((a) => a.id === parseInt(req.params.id));
->>>>>>> 30db4437
   if (!assignment) {
     return res.status(404).json({ error: 'No active assignment found for this equipment' });
   }
-<<<<<<< HEAD
   
   // Update assignment status
   assignment.status = 'returned';
@@ -628,12 +599,6 @@
   assignment.returnCondition = req.body.returnCondition;
   assignment.notes = req.body.notes;
   
-=======
-
-  assignment.status = 'returned';
-  assignment.returnDate = new Date().toISOString().split('T')[0];
-
->>>>>>> 30db4437
   // Update equipment status
   const equipment = equipmentData.find((e) => e.id === assignment.equipmentId);
   if (equipment) {
@@ -644,7 +609,6 @@
   res.json(assignment);
 });
 
-<<<<<<< HEAD
 // Inspector routes
 app.get('/api/v1/inspectors', (req, res) => {
   res.json(inspectorData);
@@ -874,12 +838,6 @@
   }
   customerData.splice(index, 1);
   res.status(204).send();
-=======
-// Error handling middleware
-app.use((err, req, res, next) => {
-  console.error(err.stack);
-  res.status(500).json({ error: 'Something broke!' });
->>>>>>> 30db4437
 });
 
 // Start server with error handling
